--- conflicted
+++ resolved
@@ -148,22 +148,6 @@
 		testPaths(t, keys)
 	}
 
-<<<<<<< HEAD
-func TestConsul_destroyLock(t *testing.T) {
-	testLock := func(client *RemoteClient, lockPath string) {
-		// get the lock val
-		pair, _, err := client.Client.KV().Get(lockPath, nil)
-		if err != nil {
-			t.Fatal(err)
-		}
-		if pair != nil {
-			t.Fatalf("lock key not cleaned up at: %s", pair.Key)
-		}
-	}
-
-	// Get the backend
-	b := backend.TestBackendConfig(t, New(), backend.TestWrapConfig(map[string]interface{}{
-=======
 	// The default limit for the size of the value in Consul is 524288 bytes
 	testPayload(
 		t,
@@ -186,7 +170,6 @@
 
 	// Test with gzip and chunks
 	b = backend.TestBackendConfig(t, New(), backend.TestWrapConfig(map[string]interface{}{
->>>>>>> 85e83608
 		"address": srv.HTTPAddr,
 		"path":    path,
 		"gzip":    true,
@@ -197,12 +180,6 @@
 		t.Fatal(err)
 	}
 
-<<<<<<< HEAD
-	clientA := s.(*remote.State).Client.(*RemoteClient)
-
-	info := statemgr.NewLockInfo()
-	id, err := clientA.Lock(info)
-=======
 	c = s.(*remote.State).Client.(*RemoteClient)
 	c.Path = path
 
@@ -236,19 +213,12 @@
 
 	// Deleting the state should remove all chunks
 	err = c.Delete()
->>>>>>> 85e83608
 	if err != nil {
 		t.Fatal(err)
 	}
 	testPaths(t, []string{})
 }
 
-<<<<<<< HEAD
-	lockPath := clientA.Path + lockSuffix
-
-	if err := clientA.Unlock(id); err != nil {
-		t.Fatal(err)
-=======
 func TestConsul_stateLock(t *testing.T) {
 	testCases := []string{
 		fmt.Sprintf("tf-unit/%s", time.Now().String()),
@@ -276,46 +246,24 @@
 
 			remote.TestRemoteLocks(t, sA.(*remote.State).Client, sB.(*remote.State).Client)
 		})
->>>>>>> 85e83608
-	}
-}
-
-<<<<<<< HEAD
-	testLock(clientA, lockPath)
-
-	// The release the lock from a second client to test the
-	// `terraform force-unlock <lock_id>` functionnality
-	s, err = b.StateMgr(backend.DefaultStateName)
-	if err != nil {
-		t.Fatalf("err: %s", err)
-	}
-
-	clientB := s.(*remote.State).Client.(*RemoteClient)
-
-	info = statemgr.NewLockInfo()
-	id, err = clientA.Lock(info)
-	if err != nil {
-		t.Fatal(err)
-	}
-
-	if err := clientB.Unlock(id); err != nil {
-		t.Fatal(err)
-	}
-
-	testLock(clientA, lockPath)
-
-	err = clientA.Unlock(id)
-
-	if err == nil {
-		t.Fatal("consul lock should have been lost")
-	}
-	if err.Error() != "consul lock was lost" {
-		t.Fatal("got wrong error", err)
-=======
+	}
+}
+
 func TestConsul_destroyLock(t *testing.T) {
 	testCases := []string{
 		fmt.Sprintf("tf-unit/%s", time.Now().String()),
 		fmt.Sprintf("tf-unit/%s/", time.Now().String()),
+	}
+
+	testLock := func(client *RemoteClient, lockPath string) {
+		// get the lock val
+		pair, _, err := client.Client.KV().Get(lockPath, nil)
+		if err != nil {
+			t.Fatal(err)
+		}
+		if pair != nil {
+			t.Fatalf("lock key not cleaned up at: %s", pair.Key)
+		}
 	}
 
 	for _, path := range testCases {
@@ -332,30 +280,52 @@
 				t.Fatalf("err: %s", err)
 			}
 
-			c := s.(*remote.State).Client.(*RemoteClient)
+			clientA := s.(*remote.State).Client.(*RemoteClient)
 
 			info := statemgr.NewLockInfo()
-			id, err := c.Lock(info)
-			if err != nil {
-				t.Fatal(err)
-			}
-
-			lockPath := c.Path + lockSuffix
-
-			if err := c.Unlock(id); err != nil {
-				t.Fatal(err)
-			}
-
-			// get the lock val
-			pair, _, err := c.Client.KV().Get(lockPath, nil)
-			if err != nil {
-				t.Fatal(err)
-			}
-			if pair != nil {
-				t.Fatalf("lock key not cleaned up at: %s", pair.Key)
+			id, err := clientA.Lock(info)
+			if err != nil {
+				t.Fatal(err)
+			}
+
+			lockPath := clientA.Path + lockSuffix
+
+			if err := clientA.Unlock(id); err != nil {
+				t.Fatal(err)
+			}
+
+			testLock(clientA, lockPath)
+
+			// The release the lock from a second client to test the
+			// `terraform force-unlock <lock_id>` functionnality
+			s, err = b.StateMgr(backend.DefaultStateName)
+			if err != nil {
+				t.Fatalf("err: %s", err)
+			}
+
+			clientB := s.(*remote.State).Client.(*RemoteClient)
+
+			info = statemgr.NewLockInfo()
+			id, err = clientA.Lock(info)
+			if err != nil {
+				t.Fatal(err)
+			}
+
+			if err := clientB.Unlock(id); err != nil {
+				t.Fatal(err)
+			}
+
+			testLock(clientA, lockPath)
+
+			err = clientA.Unlock(id)
+
+			if err == nil {
+				t.Fatal("consul lock should have been lost")
+			}
+			if err.Error() != "consul lock was lost" {
+				t.Fatal("got wrong error", err)
 			}
 		})
->>>>>>> 85e83608
 	}
 }
 
